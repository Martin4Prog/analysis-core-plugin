--- conflicted
+++ resolved
@@ -23,16 +23,14 @@
 import hudson.util.DataSetBuilder;
 
 /**
- * Provides the base algorithms to create a data set for a static analysis graph. The actual series for each result
- * needs to be implemented by sub classes in method {@link #computeSeries}.
+ * Provides the base algorithms to create a data set for a static analysis graph. The actual series for each
+ * result needs to be implemented by sub classes in method {@link #computeSeries}.
  *
  * @author Ullrich Hafner
  */
 public abstract class SeriesBuilder {
     private ResultTime resultTime;
 
-<<<<<<< HEAD
-=======
     public SeriesBuilder() {
         this(new ResultTime());
     }
@@ -41,7 +39,6 @@
         this.resultTime = resultTime;
     }
 
->>>>>>> 0642dbee
     /**
      * Creates a new data set for a category graph from the specified static analysis results. The results (provided by
      * an iterator) must be sorted by build number in descending order. I.e., the iterator starts with the newest build
@@ -92,9 +89,7 @@
     /**
      * Returns the series to plot for the specified build result.
      *
-     * @param current
-     *         the current build result
-     *
+     * @param current the current build result
      * @return the series to plot
      */
     protected abstract List<Integer> computeSeries(StaticAnalysisRun current);
@@ -103,8 +98,7 @@
      * Creates a data set that contains a series per build number.
      *
      * @param valuesPerBuild
-     *         the collected values
-     *
+     *            the collected values
      * @return a data set
      */
     private CategoryDataset createDataSetPerBuildNumber(final Map<AnalysisBuild, List<Integer>> valuesPerBuild) {
@@ -126,8 +120,7 @@
      * Creates a data set that contains one series of values per day.
      *
      * @param averagePerDay
-     *         the collected values averaged by day
-     *
+     *            the collected values averaged by day
      * @return a data set
      */
     @SuppressWarnings("unchecked")
@@ -147,11 +140,11 @@
     }
 
     /**
-     * Aggregates multiple series per day to one single series per day by computing the average value.
+     * Aggregates multiple series per day to one single series per day by
+     * computing the average value.
      *
      * @param multiSeriesPerDate
-     *         the values given as multiple series per day
-     *
+     *            the values given as multiple series per day
      * @return the values as one series per day (average)
      */
     private Map<LocalDate, List<Integer>> createSeriesPerDay(
@@ -186,8 +179,7 @@
      * Aggregates the series per build to a series per date.
      *
      * @param valuesPerBuild
-     *         the series per build
-     *
+     *            the series per build
      * @return the series per date
      */
     private Map<LocalDate, List<Integer>> averageByDate(
@@ -199,8 +191,7 @@
      * Creates a mapping of values per day.
      *
      * @param valuesPerBuild
-     *         the values per build
-     *
+     *            the values per build
      * @return the multi map with the values per day
      */
     @SuppressWarnings("rawtypes")
@@ -215,11 +206,11 @@
     }
 
     /**
-     * Returns the row identifier for the specified level. This identifier will be used in the legend.
+     * Returns the row identifier for the specified level. This identifier will
+     * be used in the legend.
      *
      * @param level
-     *         the level
-     *
+     *            the level
      * @return the row identifier
      */
     protected String getRowId(final int level) {
@@ -240,16 +231,15 @@
     }
 
     /**
-     * Creates the totals for all available dates. If a job has no results for a given day then the previous value is
-     * used.
+     * Creates the totals for all available dates. If a job has no results for a
+     * given day then the previous value is used.
      *
      * @param jobs
-     *         the result actions belonging to the jobs
+     *            the result actions belonging to the jobs
      * @param availableDates
-     *         the available dates in all jobs
+     *            the available dates in all jobs
      * @param averagesPerJob
-     *         the averages per day, mapped by job
-     *
+     *            the averages per day, mapped by job
      * @return the aggregated values
      */
     private Map<LocalDate, List<Integer>> createTotalsForAllAvailableDates(
@@ -278,7 +268,7 @@
     }
 
     private void addValues(final LocalDate buildDate, final Map<LocalDate, List<Integer>> totals,
-            final List<Integer> additionalResult) {
+                           final List<Integer> additionalResult) {
         if (totals.containsKey(buildDate)) {
             List<Integer> existingResult = totals.get(buildDate);
             List<Integer> sum = Lists.newArrayList();
@@ -291,66 +281,4 @@
             totals.put(buildDate, additionalResult);
         }
     }
-<<<<<<< HEAD
-
-    /**
-     * Returns whether the specified build result is too old in order to be considered for the trend graph.
-     *
-     * @param configuration
-     *         the graph configuration
-     * @param current
-     *         the current build
-     *
-     * @return <code>true</code> if the build is too old
-     */
-    public static boolean isBuildTooOld(final GraphConfiguration configuration, final StaticAnalysisRun current) {
-        return areResultsTooOld(configuration, current);
-    }
-
-    /**
-     * Computes the delta between two dates in days.
-     *
-     * @param first
-     *         the first date
-     * @param second
-     *         the second date (given by the build result)
-     *
-     * @return the delta between two dates in days
-     */
-    public static long computeDayDelta(final Calendar first, final StaticAnalysisRun second) {
-        return computeDayDelta(first, second.getBuild().getTimeInMillis());
-    }
-
-    /**
-     * Returns whether the specified build result is too old in order to be considered for the trend graph.
-     *
-     * @param configuration
-     *         the graph configuration
-     * @param current
-     *         the current build
-     *
-     * @return <code>true</code> if the build is too old
-     */
-    public static boolean areResultsTooOld(final GraphConfiguration configuration, final StaticAnalysisRun current) {
-        Calendar today = new GregorianCalendar();
-
-        return configuration.isDayCountDefined()
-                && computeDayDelta(today, current) >= configuration.getDayCount();
-    }
-
-    /**
-     * Computes the delta between two dates in days.
-     *
-     * @param first
-     *         the first date
-     * @param second
-     *         the second date
-     *
-     * @return the delta between two dates in days
-     */
-    public static long computeDayDelta(final Calendar first, final long second) {
-        return Math.abs((first.getTimeInMillis() - second) / A_DAY_IN_MSEC);
-    }
-=======
->>>>>>> 0642dbee
 }